[profile.default]
src = "src"
out = "out"
libs = ["lib"]
remappings = [
    "@uniswap/v4-core/=lib/v4-core/",
    "@uniswap/v4-periphery/=lib/v4-periphery/",
    "@openzeppelin/contracts/=lib/openzeppelin-contracts/contracts/",
<<<<<<< HEAD
    "@eigenlayer-middleware/src/=lib/eigenlayer-middleware/src/"
=======
    "@eigenlayer-middleware/src/=lib/eigenlayer-middleware/src/",
    "@solstat/=lib/solstat",
>>>>>>> 4ec0fc9d
]

optimizer = true
optimizer_runs = 1

solc = "0.8.27"
evm_version = "cancun"

# Ignore warnings that might be causing issues
ignored_error_codes = [8760, 5574, 1878, 2333, 9582, 2072, 5667, 3628]

# Use a model linker to handle conflicts in imported libraries
model_checker.engine = "none"
fuzz.runs = 256

# Force each test to run in a separate EVM instance
# This will help with initialization errors by ensuring complete isolation
fs_permissions = [{ access = "read-write", path = "./"}]
# Test isolation: each test to run in a completely fresh VM instance
isolation = true
# Ensure we're not reusing any state
fork_block_number = 0

[profile.ci]
verbosity = 4<|MERGE_RESOLUTION|>--- conflicted
+++ resolved
@@ -6,34 +6,8 @@
     "@uniswap/v4-core/=lib/v4-core/",
     "@uniswap/v4-periphery/=lib/v4-periphery/",
     "@openzeppelin/contracts/=lib/openzeppelin-contracts/contracts/",
-<<<<<<< HEAD
-    "@eigenlayer-middleware/src/=lib/eigenlayer-middleware/src/"
-=======
     "@eigenlayer-middleware/src/=lib/eigenlayer-middleware/src/",
     "@solstat/=lib/solstat",
->>>>>>> 4ec0fc9d
 ]
 
-optimizer = true
-optimizer_runs = 1
-
-solc = "0.8.27"
-evm_version = "cancun"
-
-# Ignore warnings that might be causing issues
-ignored_error_codes = [8760, 5574, 1878, 2333, 9582, 2072, 5667, 3628]
-
-# Use a model linker to handle conflicts in imported libraries
-model_checker.engine = "none"
-fuzz.runs = 256
-
-# Force each test to run in a separate EVM instance
-# This will help with initialization errors by ensuring complete isolation
-fs_permissions = [{ access = "read-write", path = "./"}]
-# Test isolation: each test to run in a completely fresh VM instance
-isolation = true
-# Ensure we're not reusing any state
-fork_block_number = 0
-
-[profile.ci]
-verbosity = 4+# See more config options https://github.com/foundry-rs/foundry/blob/master/crates/config/README.md#all-options