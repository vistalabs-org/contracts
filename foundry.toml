--- conflicted
+++ resolved
@@ -11,12 +11,6 @@
     "@openzeppelin/contracts/=lib/openzeppelin-contracts/contracts/",
     "@openzeppelin/contracts-upgradeable/=lib/openzeppelin-contracts-upgradeable/contracts/",
 ]
-<<<<<<< HEAD
-fs_permissions = [
-    { access = "read", path = "./test/unichain_config.json" },
-]
-=======
 optimizer = true
 optimizer_runs = 200
-via_ir = true
->>>>>>> 9a3747a3
+via_ir = true