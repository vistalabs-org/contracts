# Vista Market - Prediction Markets on Uniswap v4

## Deployed Contracts (Sepolia)

<<<<<<< HEAD
| Contract | Address |
|----------|---------|
| PoolManager | `0x00B036B58a818B1BC34d502D3fE730Db729e62AC` |
| PoolModifyLiquidityTest | `0x64D6ee06A8Ece25F5588ffbB066B5C64c878AedE` |
| PoolSwapTest | `0xf7E9C016a23b05700FDF36caB39F64065F20Cdfd` |
| PoolCreationHelper | `0xC07BEE42ea57Afd89ca5eF7307bd6a630391d3A0` |
| PredictionMarketHook | `0x312D3B8A8aa25186F53ECb939Bdce6F5B403c880` |
=======
| Contract                   | Address                                      |
|----------------------------|----------------------------------------------|
| PoolManager                | `0x00B036B58a818B1BC34d502D3fE730Db729e62AC` |
| AIAgentRegistry            | `0xb16882f567Aece69E692a82831f754eAdb10A532` |
| AIOracleServiceManager Impl| `0x01e5116e8fDB9f0179dc13c6b0Fc863e80A74ADB` |
| AIOracleServiceManager Proxy| `0x1a1c316af719C72c9835BE2Ff28dD95192Eb59EE` |
| ProxyAdmin                 | `0xC312320126Be5ba73dcBfAc414999951d70E4729` |
| AIAgent                    | `0x5bef72DA2E0CCdEd003D3dA1FfD7F73b872231f5` |
| PoolCreationHelper         | `0x10010FDC0449C83849499A6c6d79F86CCA35589D` |
| PredictionMarketHook       | `0xC19971AcBD52C7EaCd0248767E1D0014837CC880` |
>>>>>>> 9a3747a3

## Overview

Vista Market is a prediction market platform built on Uniswap v4. It allows users to create and trade on markets for future events, with prices representing the probability of those events occurring.

## Features

- Create prediction markets for any future event
- Trade YES/NO outcome tokens
- Automated market making via Uniswap v4
- Oracle-based resolution system
- Initial price set at 0.5 USDC per outcome token

## Development

### Prerequisites

- [Foundry](https://book.getfoundry.sh/getting-started/installation)
- [Node.js](https://nodejs.org/en/download/)

### Setup

```bash
# Clone the repository
git clone https://github.com/your-username/vista-market.git
cd vista-market

# Install dependencies
forge install
npm install

# Compile contracts
forge build

# Run tests
forge test
```

### Deployment

```bash
# Deploy to Sepolia
forge script script/DeployUnichainSepolia.s.sol:DeployPredictionMarket --rpc-url sepolia --broadcast -vvvv

# Create test markets and add liquidity
forge script script/DeployTestMarketsAndAddLiquidity.s.sol:SwapTest --rpc-url sepolia --broadcast -vvvv
```

## Frontend

The frontend is built with Next.js and can be found in the `frontend` directory.

```bash
cd frontend
npm install
npm run dev
```

<<<<<<< HEAD
Visit `http://localhost:3000` to access the application.

# Known errors

## EigenLayer Library Version Fix
The EigenLayer middleware library uses a Solidity version that might not be available. Fix with:
```bash
find lib/eigenlayer-middleware -name "*.sol" -exec sed -i 's/pragma solidity \^0.8.27/pragma solidity ^0.8.26/g' {} \;
```
=======
Visit `http://localhost:3000` to access the application.
>>>>>>> 9a3747a3
<|MERGE_RESOLUTION|>--- conflicted
+++ resolved
@@ -2,26 +2,17 @@
 
 ## Deployed Contracts (Sepolia)
 
-<<<<<<< HEAD
-| Contract | Address |
-|----------|---------|
-| PoolManager | `0x00B036B58a818B1BC34d502D3fE730Db729e62AC` |
-| PoolModifyLiquidityTest | `0x64D6ee06A8Ece25F5588ffbB066B5C64c878AedE` |
-| PoolSwapTest | `0xf7E9C016a23b05700FDF36caB39F64065F20Cdfd` |
-| PoolCreationHelper | `0xC07BEE42ea57Afd89ca5eF7307bd6a630391d3A0` |
-| PredictionMarketHook | `0x312D3B8A8aa25186F53ECb939Bdce6F5B403c880` |
-=======
 | Contract                   | Address                                      |
 |----------------------------|----------------------------------------------|
 | PoolManager                | `0x00B036B58a818B1BC34d502D3fE730Db729e62AC` |
-| AIAgentRegistry            | `0xb16882f567Aece69E692a82831f754eAdb10A532` |
-| AIOracleServiceManager Impl| `0x01e5116e8fDB9f0179dc13c6b0Fc863e80A74ADB` |
-| AIOracleServiceManager Proxy| `0x1a1c316af719C72c9835BE2Ff28dD95192Eb59EE` |
+| PoolSwapTest               | `0x9140a78c1A137c7fF1c151EC8231272aF78a99A4` |
+| AIAgentRegistry            | `0x82013345325952E66a896623c3D3ddDEd202977D` |
+| AIOracleServiceManager Impl| `0x6fa8Db81A8afAb6aE3D206E5Dbe18739F72F69D6` |
+| AIOracleServiceManager Proxy| `0x36ef836663395c4E84B250274B1dc927F6102962` |
 | ProxyAdmin                 | `0xC312320126Be5ba73dcBfAc414999951d70E4729` |
-| AIAgent                    | `0x5bef72DA2E0CCdEd003D3dA1FfD7F73b872231f5` |
-| PoolCreationHelper         | `0x10010FDC0449C83849499A6c6d79F86CCA35589D` |
-| PredictionMarketHook       | `0xC19971AcBD52C7EaCd0248767E1D0014837CC880` |
->>>>>>> 9a3747a3
+| AIAgent                    | `0x27a3fE3Eb6c77a836dedb958f155C088b548adB4` |
+| PoolCreationHelper         | `0xc61304C85223C5d5b0e288962E48CA3380144Da0` |
+| PredictionMarketHook       | `0x74D7669e23e5035D8Bea3bDe2ea21C131E984880` |
 
 ## Overview
 
@@ -80,16 +71,4 @@
 npm run dev
 ```
 
-<<<<<<< HEAD
-Visit `http://localhost:3000` to access the application.
-
-# Known errors
-
-## EigenLayer Library Version Fix
-The EigenLayer middleware library uses a Solidity version that might not be available. Fix with:
-```bash
-find lib/eigenlayer-middleware -name "*.sol" -exec sed -i 's/pragma solidity \^0.8.27/pragma solidity ^0.8.26/g' {} \;
-```
-=======
-Visit `http://localhost:3000` to access the application.
->>>>>>> 9a3747a3
+Visit `http://localhost:3000` to access the application.